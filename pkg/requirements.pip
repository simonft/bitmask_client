# in order of addition to the project.
# try not to change the ordering.
#
# PySide -- It's a requirement indeed, but
# it gives troubles when operating inside virtualenvs.
# Use LEAP_VENV_SKIP_PYSIDE to avoid installing it!

argparse
requests>=1.1.0
srp>=1.0.2
pyopenssl
#coloredlogs

psutil

ipaddr
#twisted   # removed for debian package
python-daemon # this should not be needed for Windows.
keyring
zope.proxy

# You will want to install this bundled if you don't have sodium in your system:
# pip install pyzmq --install-option="--zmq=bundled"
pyzmq
txzmq

# Remove this when u1db fixes its dependency on oauth
oauth

<<<<<<< HEAD
#taskthread
logbook
=======
logbook>=0.7.0
>>>>>>> aa31828f
<|MERGE_RESOLUTION|>--- conflicted
+++ resolved
@@ -27,9 +27,4 @@
 # Remove this when u1db fixes its dependency on oauth
 oauth
 
-<<<<<<< HEAD
-#taskthread
-logbook
-=======
-logbook>=0.7.0
->>>>>>> aa31828f
+logbook>=0.7.0