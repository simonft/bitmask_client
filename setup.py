#!/usr/bin/env python
# -*- coding: utf-8 -*-
# setup.py
# Copyright (C) 2013 LEAP
#
# This program is free software: you can redistribute it and/or modify
# it under the terms of the GNU General Public License as published by
# the Free Software Foundation, either version 3 of the License, or
# (at your option) any later version.
#
# This program is distributed in the hope that it will be useful,
# but WITHOUT ANY WARRANTY; without even the implied warranty of
# MERCHANTABILITY or FITNESS FOR A PARTICULAR PURPOSE.  See the
# GNU General Public License for more details.
#
# You should have received a copy of the GNU General Public License
# along with this program.  If not, see <http://www.gnu.org/licenses/>.
"""
Setup file for bitmask.
"""

from __future__ import print_function

import sys

if not sys.version_info[0] == 2:
    print("[ERROR] Sorry, Python 3 is not supported (yet). "
          "Try running with python2: python2 setup.py ...")
    exit()

try:
    from setuptools import setup, find_packages
except ImportError:
    from pkg import distribute_setup
    distribute_setup.use_setuptools()
    from setuptools import setup, find_packages
import os

from pkg import utils

import versioneer
versioneer.versionfile_source = 'src/leap/bitmask/_version.py'
versioneer.versionfile_build = 'leap/bitmask/_version.py'
versioneer.tag_prefix = ''  # tags are like 1.2.0
versioneer.parentdir_prefix = 'leap.bitmask-'

#from setuptools import Command

# The following import avoids the premature unloading of the `util` submodule
# when running tests, which would cause an error when nose finishes tests and
# calls the exit function of the multiprocessing module.
from multiprocessing import util
assert(util)

setup_root = os.path.dirname(__file__)
sys.path.insert(0, os.path.join(setup_root, "src"))

trove_classifiers = [
    "Development Status :: 3 - Alpha",
    "Environment :: X11 Applications :: Qt",
    "Intended Audience :: End Users/Desktop",
    ("License :: OSI Approved :: GNU General "
     "Public License v3 or later (GPLv3+)"),
    "Operating System :: OS Independent",
    "Programming Language :: Python",
    "Programming Language :: Python :: 2.6",
    "Programming Language :: Python :: 2.7",
    "Topic :: Communications",
    "Topic :: Security",
    "Topic :: System :: Networking",
    "Topic :: Utilities"
]


parsed_reqs = utils.parse_requirements()

cmdclass = versioneer.get_cmdclass()
leap_launcher = 'bitmask=leap.bitmask.app:main'

from setuptools.command.develop import develop as _develop


def copy_reqs(path, withsrc=False):
    # add a copy of the processed requirements to the package
    _reqpath = ('leap', 'bitmask', 'util', 'reqs.txt')
    if withsrc:
        reqsfile = os.path.join(path, 'src', *_reqpath)
    else:
        reqsfile = os.path.join(path, *_reqpath)
    print("UPDATING %s" % reqsfile)
    if os.path.isfile(reqsfile):
        os.unlink(reqsfile)
    with open(reqsfile, "w") as f:
        f.write('\n'.join(parsed_reqs))


class cmd_develop(_develop):
    def run(self):
        # versioneer:
        versions = versioneer.get_versions(verbose=True)
        self._versioneer_generated_versions = versions
        # unless we update this, the command will keep using the old version
        self.distribution.metadata.version = versions["version"]

        _develop.run(self)
        copy_reqs(self.egg_path)

cmdclass["develop"] = cmd_develop

# next two classes need to augment the versioneer modified ones

versioneer_build = cmdclass['build']
versioneer_sdist = cmdclass['sdist']


class cmd_build(versioneer_build):
    def run(self):
        versioneer_build.run(self)
        copy_reqs(self.build_lib)


class cmd_sdist(versioneer_sdist):
    def run(self):
        return versioneer_sdist.run(self)

    def make_release_tree(self, base_dir, files):
        versioneer_sdist.make_release_tree(self, base_dir, files)
        copy_reqs(base_dir, withsrc=True)


cmdclass["build"] = cmd_build
cmdclass["sdist"] = cmd_sdist

import platform
_system = platform.system()
IS_LINUX = True if _system == "Linux" else False

<<<<<<< HEAD
if IS_LINUX:
    data_files = [
        # ("share/man/man1",
        #     ["docs/man/bitmask.1"]),
        ("share/polkit-1/actions",
         ["pkg/linux/polkit/net.openvpn.gui.leap.policy"]),
        ("/etc/leap/",
         ["pkg/linux/resolv-update"]),
    ]
else:
    data_files = []
=======
data_files = []

if IS_LINUX:
    # XXX use check_for_permissions to install data
    # globally. See #3805
    data_files = [
        ("share/polkit-1/actions",
         ["pkg/linux/polkit/net.openvpn.gui.leap.policy"]),
        ("etc/leap/",
         ["pkg/linux/resolv-update"]),
    ]
>>>>>>> 95680931

setup(
    name="leap.bitmask",
    package_dir={"": "src"},
    version=versioneer.get_version(),
    cmdclass=cmdclass,
    description="The Internet Encryption Toolkit",
    long_description=(
        "Desktop Client for the LEAP Platform."
        "\n"
        "LEAP (LEAP Encryption Access Project) develops "
        "a multi-year plan to secure everyday communication, breaking down"
        "into discrete services, to be rolled out one at a time.\n"
        "The client for the current phase gives support to the EIP Service."
        "EIP (the Encrypted Internet Proxy) provides circumvention, location "
        "anonymization, and traffic "
        "encryption in a hassle-free, automatically self-configuring fashion, "
        "and has an enhanced level of security."
    ),
    classifiers=trove_classifiers,
    install_requires=parsed_reqs,
    test_suite='nose.collector',
    tests_require=utils.parse_requirements(
        reqfiles=['pkg/requirements-testing.pip']),
    keywords=('Bitmask, LEAP, client, qt, encryption, '
              'proxy, openvpn, imap, smtp'),
    author='The LEAP Encryption Access Project',
    author_email='info@leap.se',
    url='https://leap.se',
    license='GPL-3+',
    packages=find_packages(
        'src',
        exclude=['ez_setup', 'setup', 'examples', 'tests']),
    namespace_packages=["leap"],
    package_data={'': ['util/*.txt']},
    include_package_data=True,
    # not being used? -- setuptools does not like it.
    # looks like debhelper is honoring it...
    data_files=data_files,
    zip_safe=False,
    platforms="all",
    entry_points={
        'console_scripts': [leap_launcher]
    },
)<|MERGE_RESOLUTION|>--- conflicted
+++ resolved
@@ -135,19 +135,6 @@
 _system = platform.system()
 IS_LINUX = True if _system == "Linux" else False
 
-<<<<<<< HEAD
-if IS_LINUX:
-    data_files = [
-        # ("share/man/man1",
-        #     ["docs/man/bitmask.1"]),
-        ("share/polkit-1/actions",
-         ["pkg/linux/polkit/net.openvpn.gui.leap.policy"]),
-        ("/etc/leap/",
-         ["pkg/linux/resolv-update"]),
-    ]
-else:
-    data_files = []
-=======
 data_files = []
 
 if IS_LINUX:
@@ -159,7 +146,6 @@
         ("etc/leap/",
          ["pkg/linux/resolv-update"]),
     ]
->>>>>>> 95680931
 
 setup(
     name="leap.bitmask",
