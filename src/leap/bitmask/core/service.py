# -*- coding: utf-8 -*-
# service.py
# Copyright (C) 2015 LEAP
#
# This program is free software: you can redistribute it and/or modify
# it under the terms of the GNU General Public License as published by
# the Free Software Foundation, either version 3 of the License, or
# (at your option) any later version.
#
# This program is distributed in the hope that it will be useful,
# but WITHOUT ANY WARRANTY; without even the implied warranty of
# MERCHANTABILITY or FITNESS FOR A PARTICULAR PURPOSE.  See the
# GNU General Public License for more details.
#
# You should have received a copy of the GNU General Public License
# along with this program.  If not, see <http://www.gnu.org/licenses/>.
"""
Bitmask-core Service.
"""
import json
import resource

from twisted.internet import reactor
from twisted.python import log

from leap.bitmask import __version__
from leap.bitmask.core import configurable
from leap.bitmask.core import _zmq
<<<<<<< HEAD
from leap.bonafide.service import BonafideService
=======
from leap.bitmask.core import flags
>>>>>>> 54560623
from leap.common.events import server as event_server
# from leap.vpn import EIPService


backend = flags.BACKEND

if backend == 'default':
    from leap.bitmask.core import mail_services
    from leap.bonafide.service import BonafideService
elif backend == 'dummy':
    from leap.bitmask.core.dummy import mail_services
    from leap.bitmask.core.dummy import BonafideService
else:
    raise RuntimeError('Backend not supported')


class BitmaskBackend(configurable.ConfigurableService):

    def __init__(self, basedir=configurable.DEFAULT_BASEDIR):

        configurable.ConfigurableService.__init__(self, basedir)
        self.core_commands = BackendCommands(self)

        def enabled(service):
            return self.get_config('services', service, False, boolean=True)

        on_start = reactor.callWhenRunning

        on_start(self.init_events)
        on_start(self.init_bonafide)

        if enabled('mail'):
            on_start(self.init_soledad)
            on_start(self.init_keymanager)
            on_start(self.init_mail)

        if enabled('eip'):
            on_start(self.init_eip)

        if enabled('zmq'):
            on_start(self.init_zmq)

        if enabled('web'):
            on_start(self.init_web)

    def init_events(self):
        event_server.ensure_server()

    def init_bonafide(self):
        bf = BonafideService(self.basedir)
        bf.setName("bonafide")
        bf.setServiceParent(self)
        # TODO ---- these hooks should be activated only if
        # (1) we have enabled that service
        # (2) provider offers this service
        bf.register_hook('on_passphrase_entry', listener='soledad')
        bf.register_hook('on_bonafide_auth', listener='soledad')
        bf.register_hook('on_bonafide_auth', listener='keymanager')

    def init_soledad(self):
        service = mail_services.SoledadService
        sol = self._maybe_start_service(
            'soledad', service, self.basedir)
        if sol:
            sol.register_hook(
                'on_new_soledad_instance', listener='keymanager')

    def init_keymanager(self):
        service = mail_services.KeymanagerService
        km = self._maybe_start_service(
            'keymanager', service, self.basedir)
        if km:
            km.register_hook('on_new_keymanager_instance', listener='mail')

    def init_mail(self):
        service = mail_services.StandardMailService
        self._maybe_start_service('mail', service, self.basedir)

    def init_eip(self):
        # FIXME -- land EIP into leap.vpn
        pass
        # self._maybe_start_service('eip', EIPService)

    def init_zmq(self):
        zs = _zmq.ZMQServerService(self)
        zs.setServiceParent(self)

    def init_web(self):
        from leap.bitmask.core import websocket
        ws = websocket.WebSocketsDispatcherService(self)
        ws.setServiceParent(self)

    def _maybe_start_service(self, label, klass, *args, **kw):
        try:
            self.getServiceNamed(label)
        except KeyError:
            service = klass(*args, **kw)
            service.setName(label)
            service.setServiceParent(self)
            return service

    def do_stats(self):
        return self.core_commands.do_stats()

    def do_status(self):
        return self.core_commands.do_status()

    def do_version(self):
        return self.core_commands.do_version()

    def do_shutdown(self):
        return self.core_commands.do_shutdown()

    # Service Toggling

    def do_enable_service(self, service):
        assert service in self.service_names
        self.set_config('services', service, 'True')

        if service == 'mail':
            self.init_soledad()
            self.init_keymanager()
            self.init_mail()

        elif service == 'eip':
            self.init_eip()

        elif service == 'zmq':
            self.init_zmq()

        elif service == 'web':
            self.init_web()

        return 'ok'

    def do_disable_service(self, service):
        assert service in self.service_names
        # TODO -- should stop also?
        self.set_config('services', service, 'False')
        return 'ok'


class BackendCommands(object):

    """
    General commands for the BitmaskBackend Core Service.
    """

    def __init__(self, core):
        self.core = core

    def do_status(self):
        # we may want to make this tuple a class member
        services = ('soledad', 'keymanager', 'mail', 'eip')

        status = {}
        for name in services:
            _status = 'stopped'
            try:
                if self.core.getServiceNamed(name).running:
                    _status = 'running'
            except KeyError:
                pass
            status[name] = _status
        status['backend'] = flags.BACKEND

        return json.dumps(status)

    def do_version(self):
        return {'version_core': __version__}

    def do_stats(self):
        log.msg('BitmaskCore Service STATS')
        mem = resource.getrusage(resource.RUSAGE_SELF).ru_maxrss
        return {'mem_usage': '%s KB' % (mem / 1024)}

    def do_shutdown(self):
        self.core.stopService()
        reactor.callLater(1, reactor.stop)
        return {'shutdown': 'ok'}<|MERGE_RESOLUTION|>--- conflicted
+++ resolved
@@ -26,11 +26,7 @@
 from leap.bitmask import __version__
 from leap.bitmask.core import configurable
 from leap.bitmask.core import _zmq
-<<<<<<< HEAD
-from leap.bonafide.service import BonafideService
-=======
 from leap.bitmask.core import flags
->>>>>>> 54560623
 from leap.common.events import server as event_server
 # from leap.vpn import EIPService
 
