# vim: set fileencoding=utf-8 :
#!/usr/bin/env python
import logging

from PyQt4 import QtCore
from PyQt4 import QtGui

from leap.baseapp.eip import EIPConductorAppMixin
from leap.baseapp.log import LogPaneMixin
from leap.baseapp.systray import StatusAwareTrayIconMixin
from leap.baseapp.network import NetworkCheckerAppMixin
from leap.baseapp.leap_app import MainWindowMixin
from leap.baseapp import dialogs

logger = logging.getLogger(name=__name__)


class LeapWindow(QtGui.QMainWindow,
                 MainWindowMixin, EIPConductorAppMixin,
                 StatusAwareTrayIconMixin,
                 NetworkCheckerAppMixin,
                 LogPaneMixin):
    """
    main window for the leap app.
    Initializes all of its base classes
    We keep here some signal initialization
    that gets tricky otherwise.
    """

    newLogLine = QtCore.pyqtSignal([str])
    statusChange = QtCore.pyqtSignal([object])
<<<<<<< HEAD
    mainappReady = QtCore.pyqtSignal([])
    initReady = QtCore.pyqtSignal([])
=======
    networkError = QtCore.pyqtSignal([object])
>>>>>>> 6728eb9a

    def __init__(self, opts):
        logger.debug('init leap window')
        self.debugmode = getattr(opts, 'debug', False)
        super(LeapWindow, self).__init__()
        if self.debugmode:
            self.createLogBrowser()

        EIPConductorAppMixin.__init__(self, opts=opts)
        StatusAwareTrayIconMixin.__init__(self)
        NetworkCheckerAppMixin.__init__(self)
        MainWindowMixin.__init__(self)

        settings = QtCore.QSettings()
        geom = settings.value("Geometry")
        if geom:
            self.restoreGeometry(geom)
        self.wizard_done = settings.value("FirstRunWizardDone")

        self.initchecks = InitChecksThread(self.run_eip_checks)

        # bind signals
        self.initchecks.finished.connect(
            lambda: logger.debug('Initial checks finished'))
        self.trayIcon.activated.connect(self.iconActivated)
        self.newLogLine.connect(
            lambda line: self.onLoggerNewLine(line))
        self.statusChange.connect(
            lambda status: self.onStatusChange(status))
        self.timer.timeout.connect(
            lambda: self.onTimerTick())
        self.networkError.connect(
            lambda exc: self.onNetworkError(exc))

        # do frwizard and init signals
        self.mainappReady.connect(self.do_first_run_wizard_check)
        self.initReady.connect(self.runchecks_and_eipconnect)

        # ... all ready. go!
        # calls do_first_run_wizard_check
        self.mainappReady.emit()

    def do_first_run_wizard_check(self):
        logger.debug('first run wizard check...')
        if self.wizard_done:
            self.initReady.emit()
        else:
            # need to run first-run-wizard
            logger.debug('running first run wizard')
            from leap.gui.firstrunwizard import FirstRunWizard
            wizard = FirstRunWizard(
                parent=self,
                success_cb=self.initReady.emit)
            wizard.show()

    def runchecks_and_eipconnect(self):
        self.initchecks.begin()


class InitChecksThread(QtCore.QThread):

    def __init__(self, fun, parent=None):
        QtCore.QThread.__init__(self, parent)
        self.fun = fun

    def run(self):
        self.fun()

<<<<<<< HEAD
    def begin(self):
        self.start()
=======
        # could send "ready" signal instead
        # eipapp should catch that
        if self.conductor.autostart:
            self.start_or_stopVPN()

    #TODO: Put all Dialogs in one place
    @QtCore.pyqtSlot()
    def raise_Network_Error(self, exc):
        message = exc.message

        # XXX
        # check headless = False before
        # launching dialog.
        # (so Qt tests can assert stuff)

        dialog = dialogs.ErrorDialog()
        dialog.warningMessage(message, 'error')
>>>>>>> 6728eb9a
<|MERGE_RESOLUTION|>--- conflicted
+++ resolved
@@ -29,12 +29,9 @@
 
     newLogLine = QtCore.pyqtSignal([str])
     statusChange = QtCore.pyqtSignal([object])
-<<<<<<< HEAD
     mainappReady = QtCore.pyqtSignal([])
     initReady = QtCore.pyqtSignal([])
-=======
     networkError = QtCore.pyqtSignal([object])
->>>>>>> 6728eb9a
 
     def __init__(self, opts):
         logger.debug('init leap window')
@@ -103,25 +100,25 @@
     def run(self):
         self.fun()
 
-<<<<<<< HEAD
+#<<<<<<< HEAD
     def begin(self):
         self.start()
-=======
+#=======
         # could send "ready" signal instead
         # eipapp should catch that
-        if self.conductor.autostart:
-            self.start_or_stopVPN()
-
+        #if self.conductor.autostart:
+            #self.start_or_stopVPN()
+#
     #TODO: Put all Dialogs in one place
-    @QtCore.pyqtSlot()
-    def raise_Network_Error(self, exc):
-        message = exc.message
-
+    #@QtCore.pyqtSlot()
+    #def raise_Network_Error(self, exc):
+        #message = exc.message
+#
         # XXX
         # check headless = False before
         # launching dialog.
         # (so Qt tests can assert stuff)
-
-        dialog = dialogs.ErrorDialog()
-        dialog.warningMessage(message, 'error')
->>>>>>> 6728eb9a
+#
+        #dialog = dialogs.ErrorDialog()
+        #dialog.warningMessage(message, 'error')
+#>>>>>>> feature/network_check